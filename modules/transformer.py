--- conflicted
+++ resolved
@@ -15,25 +15,17 @@
     def __init__(
         self,
         num_classes,
-<<<<<<< HEAD
-        max_context_len,
+        max_context_len=1024,
+        model_dim=128,
+        use_euclidean_attention=False,
+        learn_temperatures=False,
+        positional_temperatures=False,
         warmup_updates=16000,
         warmup_init_lr=1e-07,
         warmup_end_lr=1.0,
         min_lr=0.0001,
         lr_period_updates=270000,
         t_mult=2,
-        lr_shrink=1.0,
-=======
-        lr,
-        max_iters,
-        warmup,
-        max_context_len=1024,
-        model_dim=128,
-        use_euclidean_attention=False,
-        learn_temperatures=False,
-        positional_temperatures=False,
->>>>>>> f5728e1e
         num_heads=8,
         num_layers=16,
         dropout=0.3,
@@ -185,14 +177,12 @@
             warmup_end_lr=self.hparams.warmup_end_lr,
             min_lr=self.hparams.min_lr,
             lr_period_updates=self.hparams.lr_period_updates,
-            t_mult=self.hparams.t_mult,
-            lr_shrink=self.hparams.lr_shrink
+            t_mult=self.hparams.t_mult
         )
         return optimizer
 
     def optimizer_step(self, *args, **kwargs):
         super().optimizer_step(*args, **kwargs)
-        print("LR:", self.lr_scheduler.get_last_lr()) # TODO: remove me
         self.lr_scheduler.step()  # Step per iteration
 
     def training_step(self, batch, batch_idx):
